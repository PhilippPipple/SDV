import json
<<<<<<< HEAD
import os.path as op

import pandas as pd

from sdv.utils import format_table_meta
=======
import copy
import pandas as pd
import os.path as op
from utils import format_table_meta
from rdt.hyper_transformer import HyperTransformer
>>>>>>> 72ac6b56


class DataNavigator:
    """ Class to navigate through data set """

    def __init__(self, meta_filename):
        """ Instantiates data navigator object """
        with open(meta_filename) as f:
            self.meta = json.load(f)
        meta = copy.deepcopy(self.meta)
        self.data = self._parse_data(meta, meta_filename)
        self.ht = HyperTransformer(meta_filename)
        tl = ['NumberTransformer', 'DTTransformer', 'CatTransformer']
        self.transformed = self.ht.hyper_fit_transform(transformer_list=tl,
                                                       missing=False)
        relationships = self._get_relationships(self.data)
        self.child_map = relationships[0]
        self.parent_map = relationships[1]
        self.foreign_keys = relationships[2]

    def get_children(self, table_name):
        """ returns children of a table
        Args:
            table_name (str): name of table to get children of
        """
        if table_name in self.child_map:
            return self.child_map[table_name]
        else:
            return []

    def get_parents(self, table_name):
        """ returns parents of a table
        Args:
            table_name (str): name of table to get parents of
        """
        if table_name in self.parent_map:
            return self.parent_map[table_name]
        else:
            return []

    def _parse_data(self, meta, meta_filename):
        """ extracts the data from a meta.json object
        and maps tabls name to tuple (dataframe, table meta) """
        data = {}
        for table_meta in meta['tables']:
            if table_meta['use']:
                formatted_table_meta = format_table_meta(table_meta)
                prefix = op.dirname(meta_filename)
                relative_path = op.join(prefix, meta['path'],
                                        table_meta['path'])
                data_table = pd.read_csv(relative_path)
                data[table_meta['name']] = (data_table, formatted_table_meta)
        return data

    def _get_relationships(self, data):
        """ maps table name to names of child tables """
        child_map = {}
        parent_map = {}
        foreign_keys = {}  # {(child, parent) -> (parent pk, fk)}
        for table in data:
            table_meta = data[table][1]
            for field in table_meta['fields']:
                field_meta = table_meta['fields'][field]
                if 'ref' in field_meta:
                    parent = field_meta['ref']['table']
                    parent_pk = field_meta['ref']['field']
                    fk = field_meta['name']
                    # update child map
                    if parent in child_map:
                        child_map[parent].add(table)
                    else:
                        child_map[parent] = {table}
                    # update parent map
                    if table in parent_map:
                        parent_map[table].add(parent)
                    else:
                        parent_map[table] = {parent}
                    foreign_keys[(table, parent)] = (parent_pk, fk)
        return (child_map, parent_map, foreign_keys)<|MERGE_RESOLUTION|>--- conflicted
+++ resolved
@@ -1,17 +1,11 @@
+import copy
 import json
-<<<<<<< HEAD
 import os.path as op
 
 import pandas as pd
+from rdt.hyper_transformer import HyperTransformer
 
 from sdv.utils import format_table_meta
-=======
-import copy
-import pandas as pd
-import os.path as op
-from utils import format_table_meta
-from rdt.hyper_transformer import HyperTransformer
->>>>>>> 72ac6b56
 
 
 class DataNavigator:
